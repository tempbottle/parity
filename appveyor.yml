environment:
  matrix:
  - TARGET: x86_64-pc-windows-msvc
<<<<<<< HEAD
  cert:
    secure: ESPpYVVAMG1fbJx6kq4ct/g9SQTXac4Hs6xXr6Oh4Zrk2dwYglNjxmzErdPnvu7gs/gekzrJ6KEQHYRc+5+4dKg6rRADQ681NLVx9vOggBs=
  certpass:
    secure: 0BgXJqxq9Ei34/hZ7121FQ==
  keyfile: C:\users\appveyor\Certificates.p12
=======

branches:
  only:
    - master
    - /^beta-.*$/
    - /^stable-.*$/
    - /^beta$/
    - /^stable$/
>>>>>>> 91aee536

install:
  - git submodule update --init --recursive
  - ps: Start-FileDownload "https://static.rust-lang.org/dist/rust-1.9.0-x86_64-pc-windows-msvc.exe"
  - ps: Start-FileDownload "https://github.com/ethcore/win-build/raw/master/SimpleFC.dll" -FileName nsis\SimpleFC.dll
  - ps: Start-FileDownload "https://github.com/ethcore/win-build/raw/master/vc_redist.x64.exe" -FileName nsis\vc_redist.x64.exe
  - rust-1.9.0-x86_64-pc-windows-msvc.exe /VERYSILENT /NORESTART /DIR="C:\Program Files (x86)\Rust"
  - SET PATH=%PATH%;C:\Program Files (x86)\Rust\bin;C:\Program Files (x86)\NSIS;C:\Program Files (x86)\Microsoft SDKs\Windows\v7.1A\Bin
  - rustc -V
  - cargo -V

build: off

test_script:
  - cargo test --verbose --release

after_test:
  - cargo build --verbose --release
  - ps: if($env:cert) { Start-FileDownload $env:cert -FileName $env:keyfile }
  - ps: if($env:cert) { signtool sign /f $env:keyfile /p $env:certpass target\release\parity.exe }
  - makensis.exe nsis\installer.nsi
  - ps: if($env:cert) { signtool sign /f $env:keyfile /p $env:certpass nsis\installer.exe }

artifacts:
  - path: nsis\installer.exe
    name: Windows Installer (x86_64)

cache:
  - target
  - C:\users\appveyor\.cargo -> appveyor.yml<|MERGE_RESOLUTION|>--- conflicted
+++ resolved
@@ -1,13 +1,11 @@
 environment:
   matrix:
   - TARGET: x86_64-pc-windows-msvc
-<<<<<<< HEAD
   cert:
     secure: ESPpYVVAMG1fbJx6kq4ct/g9SQTXac4Hs6xXr6Oh4Zrk2dwYglNjxmzErdPnvu7gs/gekzrJ6KEQHYRc+5+4dKg6rRADQ681NLVx9vOggBs=
   certpass:
     secure: 0BgXJqxq9Ei34/hZ7121FQ==
   keyfile: C:\users\appveyor\Certificates.p12
-=======
 
 branches:
   only:
@@ -16,7 +14,6 @@
     - /^stable-.*$/
     - /^beta$/
     - /^stable$/
->>>>>>> 91aee536
 
 install:
   - git submodule update --init --recursive
