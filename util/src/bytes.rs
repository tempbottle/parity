// Copyright 2015, 2016 Ethcore (UK) Ltd.
// This file is part of Parity.

// Parity is free software: you can redistribute it and/or modify
// it under the terms of the GNU General Public License as published by
// the Free Software Foundation, either version 3 of the License, or
// (at your option) any later version.

// Parity is distributed in the hope that it will be useful,
// but WITHOUT ANY WARRANTY; without even the implied warranty of
// MERCHANTABILITY or FITNESS FOR A PARTICULAR PURPOSE.  See the
// GNU General Public License for more details.

// You should have received a copy of the GNU General Public License
// along with Parity.  If not, see <http://www.gnu.org/licenses/>.

//! Unified interfaces for bytes operations on basic types
//!
//! # Examples
//! ```rust
//! extern crate ethcore_util as util;
//!
//! fn bytes_convertable() {
//! 	use util::bytes::BytesConvertable;
//!
//! 	let arr = [0; 5];
//! 	let slice: &[u8] = arr.as_slice();
//! }
//!
//! fn main() {
//! 	bytes_convertable();
//! }
//! ```

use std::fmt;
use std::slice;
use std::ops::{Deref, DerefMut};
<<<<<<< HEAD
=======
use elastic_array::*;

/// Vector like object
pub trait VecLike<T> {
	/// Add an element to the collection
    fn vec_push(&mut self, value: T);

	/// Add a slice to the collection
    fn vec_extend(&mut self, slice: &[T]);
}

impl<T> VecLike<T> for Vec<T> where T: Copy {
	fn vec_push(&mut self, value: T) {
		Vec::<T>::push(self, value)
	}

	fn vec_extend(&mut self, slice: &[T]) {
		Vec::<T>::extend_from_slice(self, slice)
	}
}

macro_rules! impl_veclike_for_elastic_array {
	($from: ident) => {
		impl<T> VecLike<T> for $from<T> where T: Copy {
			fn vec_push(&mut self, value: T) {
				$from::<T>::push(self, value)
			}
			fn vec_extend(&mut self, slice: &[T]) {
				$from::<T>::append_slice(self, slice)

			}
		}
	}
}

impl_veclike_for_elastic_array!(ElasticArray16);
impl_veclike_for_elastic_array!(ElasticArray32);
impl_veclike_for_elastic_array!(ElasticArray1024);
>>>>>>> c5ffb5af

/// Slie pretty print helper
pub struct PrettySlice<'a> (&'a [u8]);

impl<'a> fmt::Debug for PrettySlice<'a> {
	fn fmt(&self, f: &mut fmt::Formatter) -> fmt::Result {
		for i in 0..self.0.len() {
			match i > 0 {
				true => { try!(write!(f, "·{:02x}", self.0[i])); },
				false => { try!(write!(f, "{:02x}", self.0[i])); },
			}
		}
		Ok(())
	}
}

impl<'a> fmt::Display for PrettySlice<'a> {
	fn fmt(&self, f: &mut fmt::Formatter) -> fmt::Result {
		for i in 0..self.0.len() {
			try!(write!(f, "{:02x}", self.0[i]));
		}
		Ok(())
	}
}

/// Trait to allow a type to be pretty-printed in `format!`, where unoverridable
/// defaults cannot otherwise be avoided.
pub trait ToPretty {
	/// Convert a type into a derivative form in order to make `format!` print it prettily.
	fn pretty(&self) -> PrettySlice;
	/// Express the object as a hex string.
	fn to_hex(&self) -> String {
		format!("{}", self.pretty())
	}
}

impl<'a> ToPretty for &'a [u8] {
	fn pretty(&self) -> PrettySlice {
		PrettySlice(self)
	}
}

impl<'a> ToPretty for &'a Bytes {
	fn pretty(&self) -> PrettySlice {
		PrettySlice(self.as_slice())
	}
}
impl ToPretty for Bytes {
	fn pretty(&self) -> PrettySlice {
		PrettySlice(self.as_slice())
	}
}

/// A byte collection reference that can either be a slice or a vector
pub enum BytesRef<'a> {
	/// This is a reference to a vector
	Flexible(&'a mut Bytes),
	/// This is a reference to a slice
	Fixed(&'a mut [u8])
}

impl<'a> Deref for BytesRef<'a> {
	type Target = [u8];

	fn deref(&self) -> &[u8] {
		match *self {
			BytesRef::Flexible(ref bytes) => bytes,
			BytesRef::Fixed(ref bytes) => bytes,
		}
	}
}

impl <'a> DerefMut for BytesRef<'a> {
	fn deref_mut(&mut self) -> &mut [u8] {
		match *self {
			BytesRef::Flexible(ref mut bytes) => bytes,
			BytesRef::Fixed(ref mut bytes) => bytes,
		}
	}
}

/// Vector of bytes
pub type Bytes = Vec<u8>;

/// Slice of bytes to underlying memory
pub trait BytesConvertable {
	/// Get the underlying byte-wise representation of the value.
	fn as_slice(&self) -> &[u8];
	/// Get a copy of the underlying byte-wise representation.
	fn to_bytes(&self) -> Bytes { self.as_slice().to_vec() }
}

impl<T> BytesConvertable for T where T: AsRef<[u8]> {
	fn as_slice(&self) -> &[u8] { self.as_ref() }
}

#[test]
fn bytes_convertable() {
	assert_eq!(vec![0x12u8, 0x34].as_slice(), &[0x12u8, 0x34]);
	assert!([0u8; 0].as_slice().is_empty());
}

/// Simple trait to allow for raw population of a Sized object from a byte slice.
pub trait Populatable {
	/// Copies a bunch of bytes `d` to `self`, overwriting as necessary.
	///
	/// If `d` is smaller, zero-out the remaining bytes.
	fn populate_raw(&mut self, d: &[u8]) {
		let mut s = self.as_slice_mut();
		for i in 0..s.len() {
			s[i] = if i < d.len() {d[i]} else {0};
		}
	}

	/// Copies a bunch of bytes `d` to `self`, overwriting as necessary.
	///
	/// If `d` is smaller, will leave some bytes untouched.
	fn copy_raw(&mut self, d: &[u8]) {
		use std::io::Write;
		self.as_slice_mut().write(d).unwrap();
	}

	/// Copies the raw representation of an object `d` to `self`, overwriting as necessary.
	///
	/// If `d` is smaller, zero-out the remaining bytes.
	fn populate_raw_from(&mut self, d: &BytesConvertable) { self.populate_raw(d.as_slice()); }

	/// Copies the raw representation of an object `d` to `self`, overwriting as necessary.
	///
	/// If `d` is smaller, will leave some bytes untouched.
	fn copy_raw_from(&mut self, d: &BytesConvertable) { self.copy_raw(d.as_slice()); }

	/// Get the raw slice for this object.
	fn as_slice_mut(&mut self) -> &mut [u8];
}

impl<T> Populatable for T where T: Sized {
	fn as_slice_mut(&mut self) -> &mut [u8] {
		use std::mem;
		unsafe {
			slice::from_raw_parts_mut(self as *mut T as *mut u8, mem::size_of::<T>())
		}
	}
}

impl<T> Populatable for [T] where T: Sized {
	fn as_slice_mut(&mut self) -> &mut [u8] {
		use std::mem;
		unsafe {
			slice::from_raw_parts_mut(self.as_mut_ptr() as *mut u8, mem::size_of::<T>() * self.len())
		}
	}
}

#[test]
fn fax_raw() {
	let mut x = [255u8; 4];
	x.copy_raw(&[1u8; 2][..]);
	assert_eq!(x, [1u8, 1, 255, 255]);
	let mut x = [255u8; 4];
	x.copy_raw(&[1u8; 6][..]);
	assert_eq!(x, [1u8, 1, 1, 1]);
}

#[test]
fn populate_raw() {
	let mut x = [255u8; 4];
	x.populate_raw(&[1u8; 2][..]);
	assert_eq!(x, [1u8, 1, 0, 0]);
	let mut x = [255u8; 4];
	x.populate_raw(&[1u8; 6][..]);
	assert_eq!(x, [1u8, 1, 1, 1]);
}

#[test]
fn populate_raw_dyn() {
	let mut x = [255u8; 4];
	x.populate_raw(&[1u8; 2][..]);
	assert_eq!(&x[..], [1u8, 1, 0, 0]);
	let mut x = [255u8; 4];
	x.populate_raw(&[1u8; 6][..]);
	assert_eq!(&x[..], [1u8, 1, 1, 1]);
}

#[test]
fn fax_raw_dyn() {
	let mut x = [255u8; 4];
	x.copy_raw(&[1u8; 2][..]);
	assert_eq!(&x[..], [1u8, 1, 255, 255]);
	let mut x = [255u8; 4];
	x.copy_raw(&[1u8; 6][..]);
	assert_eq!(&x[..], [1u8, 1, 1, 1]);
}

#[test]
fn populate_big_types() {
	use hash::*;
	let a = address_from_hex("ffffffffffffffffffffffffffffffffffffffff");
	let mut h = h256_from_u64(0x69);
	h.populate_raw_from(&a);
	assert_eq!(h, h256_from_hex("ffffffffffffffffffffffffffffffffffffffff000000000000000000000000"));
	let mut h = h256_from_u64(0x69);
	h.copy_raw_from(&a);
	assert_eq!(h, h256_from_hex("ffffffffffffffffffffffffffffffffffffffff000000000000000000000069"));
}<|MERGE_RESOLUTION|>--- conflicted
+++ resolved
@@ -35,49 +35,8 @@
 use std::fmt;
 use std::slice;
 use std::ops::{Deref, DerefMut};
-<<<<<<< HEAD
-=======
-use elastic_array::*;
-
-/// Vector like object
-pub trait VecLike<T> {
-	/// Add an element to the collection
-    fn vec_push(&mut self, value: T);
-
-	/// Add a slice to the collection
-    fn vec_extend(&mut self, slice: &[T]);
-}
-
-impl<T> VecLike<T> for Vec<T> where T: Copy {
-	fn vec_push(&mut self, value: T) {
-		Vec::<T>::push(self, value)
-	}
-
-	fn vec_extend(&mut self, slice: &[T]) {
-		Vec::<T>::extend_from_slice(self, slice)
-	}
-}
-
-macro_rules! impl_veclike_for_elastic_array {
-	($from: ident) => {
-		impl<T> VecLike<T> for $from<T> where T: Copy {
-			fn vec_push(&mut self, value: T) {
-				$from::<T>::push(self, value)
-			}
-			fn vec_extend(&mut self, slice: &[T]) {
-				$from::<T>::append_slice(self, slice)
-
-			}
-		}
-	}
-}
-
-impl_veclike_for_elastic_array!(ElasticArray16);
-impl_veclike_for_elastic_array!(ElasticArray32);
-impl_veclike_for_elastic_array!(ElasticArray1024);
->>>>>>> c5ffb5af
-
-/// Slie pretty print helper
+
+/// Slice pretty print helper
 pub struct PrettySlice<'a> (&'a [u8]);
 
 impl<'a> fmt::Debug for PrettySlice<'a> {
